from einops import rearrange
import jax
from jax import numpy as jnp
from jax.typing import DTypeLike
from typing import Callable, Any

from flax import nnx
import tensorflow_probability.substrates.jax.distributions as tfd

from jaxrl import hl_gauss
from jaxrl.config import (
    GridCnnObsEncoderConfig,
    LinearObsEncoderConfig,
    TransformerActorCriticConfig,
    TransformerBlockConfig,
)
from jaxrl.distributions import IdentityTransformation
from jaxrl.envs.specs import ObservationSpec
<<<<<<< HEAD
from jaxrl.hl_gauss import HlGaussConfig, calculate_supports, transform_from_probs
=======
from jaxrl.transformer.observation import GridCnnObsDecoder, create_obs_encoder
>>>>>>> ae758875
from jaxrl.types import TimeStep
from jaxrl.transformer.attention import AttentionBlock, KVCache
from jaxrl.transformer.feed_forward import GLUBlock, FFBlock
from jaxrl.utils.preturb import preturb


def parse_activation_fn(activation_name: str) -> Callable[[jax.Array], jax.Array]:
    match activation_name:
        case "relu":
            return jax.nn.relu
        case "mish":
            return jax.nn.mish
        case "gelu":
            return jax.nn.gelu
        case "silu":
            return jax.nn.silu
        case "tanh":
            return jax.nn.tanh
        case _:
            raise ValueError(f"Activation function {activation_name} not recognized")


def get_kernel_init(init_name: str) -> nnx.Initializer:
    """Convert a string kernel initializer name to an actual initializer."""
    match init_name:
        case "glorot_uniform":
            return nnx.initializers.glorot_uniform()
        case "he_uniform":
            return nnx.initializers.he_uniform()
        case "lecun_uniform":
            return nnx.initializers.lecun_uniform()
        case "normal":
            return nnx.initializers.normal()
        case _:
            raise ValueError(f"Unknown kernel initializer: {init_name}")


def get_dtype(dtype_str: str) -> jnp.dtype:
    """Convert a string dtype to an actual dtype."""
    match dtype_str:
        case "float32":
            return jnp.float32
        case "bfloat16":
            return jnp.bfloat16
        case _:
            raise ValueError(f"Unknown dtype: {dtype_str}")


def get_norm(norm_type: str):
    match norm_type:
        case "layer_norm":
            return nnx.LayerNorm
        case "rms_norm":
            return nnx.RMSNorm
        case _:
            raise ValueError(f"Unknown norm type: {norm_type}")


class TransformerBlock(nnx.Module):
    def __init__(
        self,
        config: TransformerBlockConfig,
        hidden_features: int,
        activation: Callable[[jax.Array], jax.Array],
        normalizer,
        max_seq_length: int,
        kernel_init: nnx.Initializer,
        dtype: DTypeLike,
        param_dtype: DTypeLike,
        *,
        rngs: nnx.Rngs,
    ):
        head_dim = config.head_dim
        num_heads = config.num_heads
        num_kv_heads = config.num_kv_heads

        ffn_size = config.ffn_size
        glu = config.glu
        rope_max_wavelength = config.rope_max_wavelength

        self.use_post_attn_norm = config.use_post_attn_norm
        self.use_post_ffw_norm = config.use_post_ffw_norm

        self.attention_norm = normalizer(
            num_features=hidden_features,
            dtype=dtype,
            param_dtype=param_dtype,
            rngs=rngs,
        )
        self.attention = AttentionBlock(
            hidden_features,
            head_dim,
            num_heads,
            num_kv_heads,
            max_seq_length=max_seq_length if config.sliding_window is None else config.sliding_window,
            rope_max_wavelength=rope_max_wavelength,
            dtype=dtype,
            param_dtype=param_dtype,
            attention_impl=config.attention_impl,
            rngs=rngs,
        )

        self.ffn_norm = normalizer(
            num_features=hidden_features,
            dtype=dtype,
            param_dtype=param_dtype,
            rngs=rngs,
        )
        ff_block = GLUBlock if glu else FFBlock
        self.ffn = ff_block(
            hidden_features,
            ffn_size,
            activation=activation,
            kernel_init=kernel_init,
            dtype=dtype,
            param_dtype=param_dtype,
            rngs=rngs,
        )

        if self.use_post_attn_norm:
            self.post_attn_norm = normalizer(
                num_features=hidden_features,
                dtype=dtype,
                param_dtype=param_dtype,
                rngs=rngs,
            )

        if self.use_post_ffw_norm:
            self.post_ffw_norm = normalizer(
                num_features=hidden_features,
                dtype=dtype,
                param_dtype=param_dtype,
                rngs=rngs,
            )

    def create_kv_cache(self, batch_size: int) -> KVCache:
        return self.attention.create_kv_cache(batch_size)

    def __call__(
        self, x, time_steps, kv_cache: KVCache | None = None
    ) -> tuple[jax.Array, KVCache | None]:
        attention_input = self.attention_norm(x)
        attention_output, kv_cache = self.attention(attention_input, time_steps, kv_cache)
        if self.use_post_attn_norm:
            attention_output = self.post_attn_norm(attention_output)
        x = x + attention_output

        feed_forward_input = self.ffn_norm(x)
        feed_forward_output = self.ffn(feed_forward_input)
        if self.use_post_ffw_norm:
            feed_forward_output = self.post_ffw_norm(feed_forward_output)
        x = x + feed_forward_output

        return x, kv_cache


class Embedder(nnx.Module):
    def __init__(
        self,
        vocab_size: int,
        embedding_features: int,
        *,
        dtype: DTypeLike,
        param_dtype: DTypeLike,
        rngs: nnx.Rngs,
    ):
        self.dtype = dtype
        self.embedding_features = embedding_features
        self.param_dtype = param_dtype

        key = rngs.param()
        self.embedding_table = nnx.Param(
            jax.random.normal(key, (vocab_size, embedding_features)) * 0.01,
            dtype=param_dtype,
        )

    def encode(self, x: jax.Array):
        x = jnp.take(self.embedding_table.value, x, axis=0, fill_value=0)

        x = jnp.asarray(x, dtype=self.dtype)
        x *= jnp.sqrt(self.embedding_features).astype(self.dtype)
        return x

    def decode(self, x: jax.Array):
        return jnp.dot(x, self.embedding_table.value.T)


class TransformerActorCritic(nnx.Module):
    def __init__(
        self,
        config: TransformerActorCriticConfig,
        obs_spec: ObservationSpec,
        action_dim: int,
        hl_gauss: HlGaussConfig,
        max_seq_length: int,
        *,
        rngs: nnx.Rngs,
    ):
        # Extract parameters from config
        transformer_config = config.transformer_block
        num_layers = config.num_layers

        hidden_features = config.hidden_features

        # Convert string representations to actual objects if needed
        kernel_init = get_kernel_init(config.kernel_init)
        activation = parse_activation_fn(config.activation)
        dtype = get_dtype(config.dtype)
        param_dtype = get_dtype(config.param_dtype)
        norm = get_norm(config.norm)

        self.dtype = config.dtype
        self.hl_gauss = hl_gauss

        self.reward_encoder = nnx.Linear(
            1, hidden_features, dtype=dtype, param_dtype=param_dtype, rngs=rngs
        )
        self.action_embedder = Embedder(
            action_dim, hidden_features, dtype=dtype, param_dtype=param_dtype, rngs=rngs
        )
        self.obs_encoder = create_obs_encoder(
            config=config.obs_encoder,
            obs_spec=obs_spec,
            output_size=hidden_features,
            dtype=dtype,
            params_dtype=param_dtype,
            rngs=rngs,
        )

        ## temp
        self.obs_decoder = GridCnnObsDecoder(
            config=config.obs_encoder,
            obs_spec=obs_spec,
            output_size=hidden_features,
            dtype=dtype,
            params_dtype=param_dtype,
            rngs=rngs,
        )
        self.transition = FFBlock(
            hidden_features,
            hidden_features,
            activation,
            kernel_init=kernel_init,
            dtype=dtype,
            param_dtype=param_dtype,
            rngs=rngs
        )
        ## temp

        layers = []
        for _ in range(num_layers):
            layers.append(
                TransformerBlock(
                    config=transformer_config,
                    hidden_features=hidden_features,
                    activation=activation,
                    normalizer=norm,
                    max_seq_length=max_seq_length,
                    kernel_init=kernel_init,
                    dtype=dtype,
                    param_dtype=param_dtype,
                    rngs=rngs,
                )
            )
        self.layers = tuple(layers)
        self.output_norm = norm(
            num_features=hidden_features,
            dtype=dtype,
            param_dtype=param_dtype,
            rngs=rngs,
        )

        if config.value_hidden_dim is not None:
            self.value_mlp = nnx.Linear(
                hidden_features,
                config.value_hidden_dim,
                dtype=dtype,
                param_dtype=param_dtype,
                rngs=rngs,
            )

        self.value_head = nnx.Linear(
            hidden_features if config.value_hidden_dim is None else config.value_hidden_dim,
            hl_gauss.n_logits,
            dtype=dtype,
            param_dtype=param_dtype,
            rngs=rngs,
        )

    def create_kv_cache(self, batch_size: int) -> tuple[KVCache, ...]:
        return tuple(layer.create_kv_cache(batch_size) for layer in self.layers)

    def __call__(
<<<<<<< HEAD
        self, ts: TimeStep, kv_cache: tuple[KVCache, ...] | None = None
    ) -> tuple[jax.Array, jax.Array, tfd.Distribution, tuple[KVCache, ...] | None]:
=======
        self,
        ts: TimeStep,
        kv_cache: tuple[KVCache, ...] | None = None,
        actions: jax.Array | None = None,
    ) -> tuple[
        jax.Array,
        tfd.Distribution,
        tuple[KVCache, ...] | None,
        jax.Array | None
    ]:
>>>>>>> ae758875
        obs_embedding = self.obs_encoder(ts.obs)
        reward_embedding = self.reward_encoder(ts.last_reward[..., None])
        action_embedding = self.action_embedder.encode(ts.last_action)

        x = obs_embedding + reward_embedding + action_embedding

        if kv_cache is not None:
            out_kv_cache = []
            for layer, _kv_cache in zip(self.layers, kv_cache):
                x, _kv_cache = layer(x, ts.time, _kv_cache)
                out_kv_cache.append(_kv_cache)
            kv_cache = tuple(out_kv_cache)
        else:
            for layer in self.layers:
                x, _ = layer(x, ts.time)

        x = self.output_norm(x)

        action_logits = self.action_embedder.decode(x)
        if ts.action_mask is not None:
            action_logits = jnp.where(
                ts.action_mask,
                action_logits,
                jnp.finfo(action_logits.dtype).min,
            )

        action_logits = action_logits.astype(jnp.float32)

        policy = IdentityTransformation(
            distribution=tfd.Categorical(logits=action_logits)
        )

        prevalue = x
        if hasattr(self, 'value_mlp'):
            prevalue = self.value_mlp(prevalue)
            prevalue = nnx.gelu(prevalue)

        value = self.value_head(prevalue)
        value_logits = value.astype(jnp.float32)

<<<<<<< HEAD
        b, t, _ = value_logits.shape

        value_probs = nnx.softmax(value_logits, axis=-1)
        
        _, centers = calculate_supports(self.hl_gauss, b * t)

        value_probs = rearrange(value_probs, "b t v -> (b t) v")
        values = transform_from_probs(centers, value_probs)
        values = rearrange(values, "(b t) -> b t", b=b, t=t)

        return values, value_logits, policy, kv_cache
=======
        predicted_obs = None
        if actions is not None:
            predicted_obs = self.obs_decoder(self.transition(x + self.action_embedder.encode(actions)))


        return value, policy, kv_cache, predicted_obs
>>>>>>> ae758875
<|MERGE_RESOLUTION|>--- conflicted
+++ resolved
@@ -16,11 +16,8 @@
 )
 from jaxrl.distributions import IdentityTransformation
 from jaxrl.envs.specs import ObservationSpec
-<<<<<<< HEAD
 from jaxrl.hl_gauss import HlGaussConfig, calculate_supports, transform_from_probs
-=======
 from jaxrl.transformer.observation import GridCnnObsDecoder, create_obs_encoder
->>>>>>> ae758875
 from jaxrl.types import TimeStep
 from jaxrl.transformer.attention import AttentionBlock, KVCache
 from jaxrl.transformer.feed_forward import GLUBlock, FFBlock
@@ -314,21 +311,8 @@
         return tuple(layer.create_kv_cache(batch_size) for layer in self.layers)
 
     def __call__(
-<<<<<<< HEAD
-        self, ts: TimeStep, kv_cache: tuple[KVCache, ...] | None = None
-    ) -> tuple[jax.Array, jax.Array, tfd.Distribution, tuple[KVCache, ...] | None]:
-=======
-        self,
-        ts: TimeStep,
-        kv_cache: tuple[KVCache, ...] | None = None,
-        actions: jax.Array | None = None,
-    ) -> tuple[
-        jax.Array,
-        tfd.Distribution,
-        tuple[KVCache, ...] | None,
-        jax.Array | None
-    ]:
->>>>>>> ae758875
+        self, ts: TimeStep, kv_cache: tuple[KVCache, ...] | None = None, actions: jax.Array | None = None
+    ) -> tuple[jax.Array, jax.Array, tfd.Distribution, tuple[KVCache, ...] | None, jax.Array]:
         obs_embedding = self.obs_encoder(ts.obs)
         reward_embedding = self.reward_encoder(ts.last_reward[..., None])
         action_embedding = self.action_embedder.encode(ts.last_action)
@@ -369,7 +353,6 @@
         value = self.value_head(prevalue)
         value_logits = value.astype(jnp.float32)
 
-<<<<<<< HEAD
         b, t, _ = value_logits.shape
 
         value_probs = nnx.softmax(value_logits, axis=-1)
@@ -380,12 +363,9 @@
         values = transform_from_probs(centers, value_probs)
         values = rearrange(values, "(b t) -> b t", b=b, t=t)
 
-        return values, value_logits, policy, kv_cache
-=======
         predicted_obs = None
         if actions is not None:
             predicted_obs = self.obs_decoder(self.transition(x + self.action_embedder.encode(actions)))
 
 
-        return value, policy, kv_cache, predicted_obs
->>>>>>> ae758875
+        return values, value_logits, policy, kv_cache, predicted_obs
